# -*- coding: utf-8 -*-
"""Testing fmu-ensemble."""

from __future__ import absolute_import
from __future__ import division
from __future__ import print_function

import os
import datetime
import shutil
import pandas as pd

import pytest
import ecl.summary

from numpy import random
from fmu import config
from fmu import ensemble

fmux = config.etc.Interaction()
logger = fmux.basiclogger(__name__, level='WARNING')

if not fmux.testsetup():
    raise SystemExit()


def test_single_realization():
<<<<<<< HEAD
=======
    """Test internalization of properties pertaining
    to single realizations"""
>>>>>>> 18a841ff
    if '__file__' in globals():
        # Easen up copying test code into interactive sessions
        testdir = os.path.dirname(os.path.abspath(__file__))
    else:
        testdir = os.path.abspath('.')

    realdir = os.path.join(testdir, 'data/testensemble-reek001',
                           'realization-0/iter-0')
    real = ensemble.ScratchRealization(realdir)

    assert len(real.files) == 4
    assert 'parameters.txt' in real.data
    assert isinstance(real.parameters['RMS_SEED'], int)
    assert real.parameters['RMS_SEED'] == 422851785
    assert isinstance(real.parameters['MULTFLT_F1'], float)
    assert isinstance(real.load_txt('parameters.txt',
                                    convert_numeric=False,
                                    force_reread=True)['RMS_SEED'],
                      str)
    # We have rerun load_txt on parameters, but file count
    # should not increase:
    assert len(real.files) == 4

    with pytest.raises(IOError):
        real.load_txt('nonexistingfile.txt')

    # Load more data from text files:
    assert 'NPV' in real.load_txt('outputs.txt')
    assert len(real.files) == 5
    assert 'outputs.txt' in real.data
    assert 'top_structure' in real.data['outputs.txt']

    # STATUS file
    status = real.get_df('STATUS')
    assert not status.empty
    assert isinstance(status, pd.DataFrame)
    assert 'ECLIPSE' in status.loc[49, 'FORWARD_MODEL']
    assert int(status.loc[49, 'DURATION']) == 141

    # CSV file loading
    vol_df = real.load_csv('share/results/volumes/simulator_volume_fipnum.csv')
    assert len(real.files) == 6
    assert isinstance(vol_df, pd.DataFrame)
    assert vol_df['STOIIP_TOTAL'].sum() > 0

    # Test later retrieval of cached data:
    vol_df2 = real.get_df('share/results/volumes/simulator_volume_fipnum.csv')
    assert vol_df2['STOIIP_TOTAL'].sum() > 0

    # Test scalar import
    assert 'OK' in real.keys()  # Imported in __init__
    assert real['OK'] == "All jobs complete 22:47:54"
    # NB: Trailing whitespace from the OK-file is removed.
    assert isinstance(real['OK'], str)

    # Check that we can "reimport" the OK file
    real.load_scalar('OK', force_reread=True)
    assert 'OK' in real.keys()  # Imported in __init__
    assert real['OK'] == "All jobs complete 22:47:54"
    assert isinstance(real['OK'], str)
    assert len(real.files[real.files.LOCALPATH == 'OK']) == 1

    real.load_scalar('npv.txt')
    assert real.get_df('npv.txt') == 3444
    assert real['npv.txt'] == 3444
    assert isinstance(real.data['npv.txt'], int)
    assert 'npv.txt' in real.files.LOCALPATH.values
    assert real.files[real.files.LOCALPATH == 'npv.txt']['FILETYPE'].values[0]\
        == 'txt'

    real.load_scalar('emptyscalarfile')
    # Activate this test when filter() is merged:
    # assert real.contains('emptyfile')
    assert 'emptyscalarfile' in real.data
    assert isinstance(real['emptyscalarfile'], str)
    assert 'emptyscalarfile' in real.files.LOCALPATH.values

    with pytest.raises(IOError):
        real.load_scalar('notexisting.txt')

    # Test internal storage:
    localpath = 'share/results/volumes/simulator_volume_fipnum.csv'
    assert localpath in real.data
    assert isinstance(real.get_df(localpath), pd.DataFrame)
    assert isinstance(real.get_df('parameters.txt'), dict)
    assert isinstance(real.get_df('outputs.txt'), dict)

    # Test shortcuts to the internal datastore
    assert isinstance(real.get_df('simulator_volume_fipnum.csv'), pd.DataFrame)
    # test without extension:
    assert isinstance(real.get_df('share/results/volumes/' +
                                  'simulator_volume_fipnum'),
                      pd.DataFrame)
    assert isinstance(real.get_df('parameters'), dict)
    # test basename and no extension:
    assert isinstance(real.get_df('simulator_volume_fipnum'), pd.DataFrame)

    with pytest.raises(ValueError):
        real.get_df('notexisting.csv')

    # Test __delitem__()
    keycount = len(real.keys())
    del real['parameters.txt']
    assert len(real.keys()) == keycount - 1

    # At realization level, wrong filenames should throw exceptions,
    # at ensemble level it is fine.
    with pytest.raises(IOError):
        real.load_csv('bogus.csv')


def test_volumetric_rates():
    """Test computation of volumetric rates from cumulative vectors"""

    if '__file__' in globals():
        # Easen up copying test code into interactive sessions
        testdir = os.path.dirname(os.path.abspath(__file__))
    else:
        testdir = os.path.abspath('.')

    realdir = os.path.join(testdir, 'data/testensemble-reek001',
                           'realization-0/iter-0')
    real = ensemble.ScratchRealization(realdir)

    # Should work without prior internalization:
    cum_df = real.get_smry(column_keys=['F*T', 'W*T*'],
                           time_index='yearly')
    vol_rate_df = real.get_volumetric_rates(column_keys=['F*T', 'W*T*'],
                                            time_index='yearly')
    assert 'FWCR' not in vol_rate_df  # We should not compute FWCT..
    assert 'FOPR' in vol_rate_df
    assert 'FWPR' in vol_rate_df

    # Test that computed rates can be summed up to cumulative at end:
    assert vol_rate_df['FOPR'].sum() == cum_df['FOPT'].iloc[-1]
    assert vol_rate_df['FGPR'].sum() == cum_df['FGPT'].iloc[-1]
    assert vol_rate_df['FWPR'].sum() == cum_df['FWPT'].iloc[-1]

    # Since rates are valid forwards in time, the last
    # row should have a zero, since that is the final simulated
    # date for the cumulative vector
    assert vol_rate_df['FOPR'].iloc[-1] == 0

    assert real.get_volumetric_rates(column_keys='FOOBAR').empty
    assert real.get_volumetric_rates(column_keys=['FOOBAR']).empty
    assert real.get_volumetric_rates(column_keys={}).empty

    with pytest.raises(ValueError):
        real.get_volumetric_rates(column_keys='FOPT',
                                  time_index='bogus')

    mcum = real.get_smry(column_keys='FOPT', time_index='monthly')
    dmcum = real.get_volumetric_rates(column_keys='FOPT',
                                      time_index='monthly')
    assert dmcum['FOPR'].sum() == mcum['FOPT'].iloc[-1]

    # Pick 10 **random** dates to get the volumetric rates between:
    daily_dates = real.get_smry_dates(freq='daily', normalize=False)
    subset_dates = random.choice(daily_dates, size=10, replace=False)
    subset_dates.sort()
    dcum = real.get_smry(column_keys='FOPT', time_index=subset_dates)
    ddcum = real.get_volumetric_rates(column_keys='FOPT',
                                      time_index=subset_dates)
    assert ddcum['FOPR'].iloc[-1] == 0

    # We are probably neither at the start or at the end of the production
    # interval.
    cumulative_error = ddcum['FOPR'].sum() - \
        (dcum['FOPT'].loc[subset_dates[-1]]
         - dcum['FOPT'].loc[subset_dates[0]])

    # Give some slack, we might have done a lot of interpolation
    # here.
    assert cumulative_error / ddcum['FOPR'].sum() < 0.000001


def test_datenormalization():
    """Test normalization of dates, where
    dates can be ensured to be on dategrid boundaries"""
    from fmu.ensemble.realization import normalize_dates
    from datetime import date

    start = date(1997, 11, 5)
    end = date(2020, 3, 2)

    print(normalize_dates(start, end, 'monthly'))

    assert normalize_dates(start, end, 'monthly') == \
        (date(1997, 11, 1), date(2020, 4, 1))
    assert normalize_dates(start, end, 'yearly') == \
        (date(1997, 1, 1), date(2021, 1, 1))

    # Check it does not touch already aligned dates
    assert normalize_dates(date(1997, 11, 1),
                           date(2020, 4, 1), 'monthly') == \
        (date(1997, 11, 1), date(2020, 4, 1))
    assert normalize_dates(date(1997, 1, 1),
                           date(2021, 1, 1), 'yearly') == \
        (date(1997, 1, 1), date(2021, 1, 1))


def test_singlereal_ecl(tmp='TMP'):
    """Test Eclipse specific functionality for realizations"""

    testdir = os.path.dirname(os.path.abspath(__file__))
    realdir = os.path.join(testdir, 'data/testensemble-reek001',
                           'realization-0/iter-0')
    real = ensemble.ScratchRealization(realdir)

    # Eclipse summary files:
    assert isinstance(real.get_eclsum(), ecl.summary.EclSum)
    if not os.path.exists(tmp):
        os.mkdir(tmp)
    real.load_smry().to_csv(os.path.join(tmp, 'real0smry.csv'), index=False)
    assert real.load_smry().shape == (378, 474)
    # 378 dates, 470 columns + DATE column

    assert real.load_smry(column_keys=['FOP*'])['FOPT'].max() > 6000000
    assert real.get_smryvalues('FOPT')['FOPT'].max() > 6000000

    # get_smry() should be analogue to load_smry(), but it should
    # not modify the internalized dataframes!
    internalized_df = real['unsmry--raw']
    fresh_df = real.get_smry(column_keys=['G*'])
    assert 'GGIR:OP' in fresh_df.columns
    assert 'GGIR:OP' not in internalized_df.columns
    # Test that the internalized was not touched:
    assert 'GGIR:OP' not in real['unsmry--raw'].columns

    assert 'FOPT' in real.get_smry(column_keys=['F*'], time_index='monthly')
    assert 'FOPT' in real.get_smry(column_keys='F*', time_index='yearly')
    assert 'FOPT' in real.get_smry(column_keys='FOPT', time_index='daily')
    assert 'FOPT' in real.get_smry(column_keys='FOPT', time_index='raw')

    # Test date functionality
    assert isinstance(real.get_smry_dates(), list)
    assert isinstance(real.get_smry_dates(freq='last'), list)
    assert isinstance(real.get_smry_dates(freq='last')[0], datetime.date)
    assert len(real.get_smry_dates()) == \
        len(real.get_smry_dates(freq='monthly'))
    monthly = real.get_smry_dates(freq='monthly')
    assert monthly[-1] > monthly[0]  # end date is later than start
    assert len(real.get_smry_dates(freq='yearly')) == 5
    assert len(monthly) == 38
    assert len(real.get_smry_dates(freq='daily')) == 1098

    # Test caching/internalization of summary files

    # This should be false, since only the full localpath is in keys():
    assert 'unsmry--raw.csv' not in real.keys()
    assert 'share/results/tables/unsmry--raw.csv' in real.keys()
    assert 'FOPT' in real['unsmry--raw']
    with pytest.raises(ValueError):
        # This does not exist before we have asked for it
        'FOPT' in real['unsmry--yearly']


def test_filesystem_changes():
    """Test loading of sparse realization (random data missing)

    Performed by filesystem manipulations from the original realizations.
    Clean up from previous runs are attempted, and also done when it finishes.
    (after a failed test run, filesystem is tainted)
    """

    if '__file__' in globals():
        # Easen up copying test code into interactive sessions
        testdir = os.path.dirname(os.path.abspath(__file__))
    else:
        testdir = os.path.abspath('.')

    datadir = testdir + '/data'
    tmpensname = ".deleteme_ens"
    # Clean up earlier failed runs:
    if os.path.exists(datadir + '/' + tmpensname):
        shutil.rmtree(datadir + '/' + tmpensname, ignore_errors=True)
    os.mkdir(datadir + '/' + tmpensname)
    shutil.copytree(datadir + '/testensemble-reek001/realization-0',
                    datadir + '/' + tmpensname + '/realization-0')

    realdir = datadir + '/' + tmpensname + '/realization-0/iter-0'

    # Load untainted realization, nothing bad should happen
    real = ensemble.ScratchRealization(realdir)

    # Remove SMSPEC file and reload:
    shutil.move(realdir + '/eclipse/model/2_R001_REEK-0.SMSPEC',
                realdir + '/eclipse/model/2_R001_REEK-0.SMSPEC-FOOO')
    real = ensemble.ScratchRealization(realdir)  # this should go fine
    # This should just return None. Logging info is okay.
    assert real.get_eclsum() is None
    # This should return None
    assert real.get_smry_dates() is None
    # This should return empty dataframe:
    assert isinstance(real.load_smry(), pd.DataFrame)
    assert real.load_smry().empty

    assert isinstance(real.get_smry(), pd.DataFrame)
    assert real.get_smry().empty

    # Also move away UNSMRY and redo:
    shutil.move(realdir + '/eclipse/model/2_R001_REEK-0.UNSMRY',
                realdir + '/eclipse/model/2_R001_REEK-0.UNSMRY-FOOO')
    real = ensemble.ScratchRealization(realdir)  # this should go fine
    # This should just return None
    assert real.get_eclsum() is None
    # This should return None
    assert real.get_smry_dates() is None
    # This should return empty dataframe:
    assert isinstance(real.load_smry(), pd.DataFrame)
    assert real.load_smry().empty

    # Reinstate summary data:
    shutil.move(realdir + '/eclipse/model/2_R001_REEK-0.UNSMRY-FOOO',
                realdir + '/eclipse/model/2_R001_REEK-0.UNSMRY')
    shutil.move(realdir + '/eclipse/model/2_R001_REEK-0.SMSPEC-FOOO',
                realdir + '/eclipse/model/2_R001_REEK-0.SMSPEC')

    # Remove jobs.json, this file should not be critical
    # but the status dataframe should have less information
    statuscolumnswithjson = len(real.get_df('STATUS').columns)
    os.remove(realdir + '/jobs.json')
    real = ensemble.ScratchRealization(realdir)  # this should go fine

    statuscolumnswithoutjson = len(real.get_df('STATUS').columns)
    assert statuscolumnswithoutjson > 0
    # Check that some STATUS info is missing.
    assert statuscolumnswithoutjson < statuscolumnswithjson

    # Remove parameters.txt
    shutil.move(realdir + '/parameters.txt', realdir + '/parameters.text')
    real = ensemble.ScratchRealization(realdir)
    # Should not fail

    # Move it back so the realization is valid again
    shutil.move(realdir + '/parameters.text', realdir + '/parameters.txt')

    # Remove STATUS altogether:
    shutil.move(realdir + '/STATUS', realdir + '/MOVEDSTATUS')
    real = ensemble.ScratchRealization(realdir)
    # Should not fail

    # Try with an empty STATUS file:
    fhandle = open(realdir + '/STATUS', 'w')
    fhandle.close()
    real = ensemble.ScratchRealization(realdir)
    assert real.get_df('STATUS').empty
    # This demonstrates we can fool the Realization object, and
    # should perhaps leads to relaxation of the requirement..

    # Try with a STATUS file with error message on first job
    # the situation where there is one successful job.
    fhandle = open(realdir + '/STATUS', 'w')
    fhandle.write("""Current host                    : st-rst16-02-03/x86_64  file-server:10.14.10.238 
LSF JOBID: not running LSF
COPY_FILE                       : 20:58:57 .... 20:59:00   EXIT: 1/Executable: /project/res/komodo/2018.02/root/etc/ERT/Config/jobs/util/script/copy_file.py failed with exit code: 1
""")  # noqa
    fhandle.close()
    real = ensemble.ScratchRealization(realdir)
    # When issue 37 is resolved, update this to 1 and check the
    # error message is picked up.
    assert len(real.get_df('STATUS')) == 1
    fhandle = open(realdir + '/STATUS', 'w')
    fhandle.write("""Current host                    : st-rst16-02-03/x86_64  file-server:10.14.10.238 
LSF JOBID: not running LSF
COPY_FILE                       : 20:58:55 .... 20:58:57
COPY_FILE                       : 20:58:57 .... 20:59:00   EXIT: 1/Executable: /project/res/komodo/2018.02/root/etc/ERT/Config/jobs/util/script/copy_file.py failed with exit code: 1
""")  # noqa
    fhandle.close()
    real = ensemble.ScratchRealization(realdir)
    assert len(real.get_df('STATUS')) == 2
    # Check that we have the error string picked up:
    assert real.get_df('STATUS')['errorstring'].dropna().values[0] == \
        "EXIT: 1/Executable: /project/res/komodo/2018.02/root/etc/ERT/Config/jobs/util/script/copy_file.py failed with exit code: 1"  # noqa

    # Check that we can move the Eclipse files to another place
    # in the realization dir and still load summary data:
    shutil.move(realdir + '/eclipse',
                realdir + '/eclipsedir')
    real = ensemble.ScratchRealization(realdir)

    # load_smry() is now the same as no UNSMRY file found,
    # an empty dataframe (and there would be some logging)
    assert real.load_smry().empty

    # Now discover the UNSMRY file explicitly, then load_smry()
    # should work.
    unsmry_file = real.find_files('eclipsedir/model/*.UNSMRY')
    # Non-empty dataframe:
    assert not real.load_smry().empty
    assert len(unsmry_file) == 1
    assert isinstance(unsmry_file, pd.DataFrame)

    # Test having values with spaces in parameters.txt
    # Current "wanted" behaviour is to ignore the anything after
    #  <key><whitespace><value><whitespace><ignoreremainder>
    # which is similar to ERT CSV_EXPORT1
    param_file = open(realdir + '/parameters.txt', 'a')
    param_file.write('FOOBAR 1 2 3 4 5 6')
    param_file.close()

    real = ensemble.ScratchRealization(realdir)
    assert real.parameters['FOOBAR'] == 1

    # Clean up when finished. This often fails on network drives..
    shutil.rmtree(datadir + '/' + tmpensname, ignore_errors=True)


def test_drop():
    """Test the drop functionality, where can delete
    parts of internalized data"""
    testdir = os.path.dirname(os.path.abspath(__file__))
    realdir = os.path.join(testdir, 'data/testensemble-reek001',
                           'realization-0/iter-0')
    real = ensemble.ScratchRealization(realdir)

    parametercount = len(real.parameters)
    real.drop('parameters', key='RMS_SEED')
    assert len(real.parameters) == parametercount - 1

    real.drop('parameters', keys=['L_1GO', 'E_1GO'])
    assert len(real.parameters) == parametercount - 3

    real.drop('parameters', key='notexistingkey')
    # This will go unnoticed
    assert len(real.parameters) == parametercount - 3

    real.load_smry(column_keys='FOPT', time_index='monthly')
    datecount = len(real.get_df('unsmry--monthly'))
    real.drop('unsmry--monthly', rowcontains='2000-01-01')
    assert len(real.get_df('unsmry--monthly')) == datecount - 1

    real.drop('parameters')
    assert 'parameters.txt' not in real.keys()<|MERGE_RESOLUTION|>--- conflicted
+++ resolved
@@ -25,11 +25,8 @@
 
 
 def test_single_realization():
-<<<<<<< HEAD
-=======
     """Test internalization of properties pertaining
     to single realizations"""
->>>>>>> 18a841ff
     if '__file__' in globals():
         # Easen up copying test code into interactive sessions
         testdir = os.path.dirname(os.path.abspath(__file__))
