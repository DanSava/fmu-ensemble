# -*- coding: utf-8 -*-
"""Module for book-keeping and aggregation of ensembles
"""

from __future__ import absolute_import
from __future__ import division
from __future__ import print_function

import re
import glob
import pandas as pd

from fmu.config import etc
from .ensemble import ScratchEnsemble

xfmu = etc.Interaction()
logger = xfmu.functionlogger(__name__)


class EnsembleSet(object):
    """An ensemble set is any collection of ensembles.

    Ensembles might be both ScratchEnsembles or VirtualEnsembles.
    """

    def __init__(self, ensembleset_name, ensembles):
        """Initiate an ensemble set from a list of ensembles

        Args:
            ensemblesetname: string with the name of the ensemble set
            ensembles: list of existing Ensemble objects. Can be empty.
        """
        self._name = ensembleset_name
        self._ensembles = {}  # Dictionary indexed by each ensemble's name.
        for ensemble in ensembles:
            self._ensembles[ensemble.name] = ensemble

    @property
    def name(self):
        """Return the name of the ensembleset,
        as initialized"""
        return self._name

    def __len__(self):
        return len(self._ensembles)

    def __getitem__(self, name):
        return self._ensembles[name]

    def __repr__(self):
        return "<EnsembleSet {}, {} ensembles:\n{}>".format(
            self.name, len(self), self._ensembles)

    def add_ensembles_frompath(self, paths):
        """Convenience function for adding multiple ensembles.

        Tailored for the realization-*/iter-* disk structure.

        Args:
            path: str or list of strings with path to the
                directory containing the realization-*/iter-*
                structure
        """
        if isinstance(paths, str):
            if 'realization' not in paths:
                paths = paths + '/realization-*/iter-*'
            paths = [paths]
        globbedpaths = [glob.glob(path) for path in paths]
        globbedpaths = list(set([item for sublist in globbedpaths
                                 for item in sublist]))
        realidxregexp = re.compile(r'.*realization-(\d+).*')
        iteridxregexp = re.compile(r'.*iter-(\d+).*')

        reals = set()
        iters = set()
        for path in globbedpaths:
            realidxmatch = re.match(realidxregexp, path)
            if realidxmatch:
                reals.add(int(realidxmatch.group(1)))
            iteridxmatch = re.match(iteridxregexp, path)
            if iteridxmatch:
                iters.add(int(iteridxmatch.group(1)))

        # Initialize ensemble objects for each iter found:
        for iterr in iters:
            ens = ScratchEnsemble('iter-' + str(iterr),
                                  [x for x in globbedpaths
                                   if 'iter-' + str(iterr) in x])
            self._ensembles[ens.name] = ens

    def add_ensemble(self, ensembleobject):
        """Add a single ensemble to the ensemble set

        Name is taken from the ensembleobject.
        """
        self._ensembles[ensembleobject.name] = ensembleobject

    @property
    def parameters(self):
        """Getter for ensemble.parameters(convert_numeric=True)
        """
        return self.from_txt('parameters.txt')

    def from_txt(self, localpath, convert_numeric=True,
                 force_reread=False):
        """Collect contents of txt files
        from each of the ensembles. Return as one dataframe
        tagged with realization index, columnname REAL,
        and ensemble name in ENSEMBLE

        Wraps around ensemble.from_txt which wraps around
        realization.from_txt

        Args:
            localpath: path to the text file, relative to each realization
            convert_numeric: If set to True, numerical columns
                will be searched for and have their dtype set
                to integers or floats.
            force_reread: Force reread from file system. If
                False, repeated calls to this function will
                returned cached results.
        """
        enskeyvaluedflist = []
        for _, ensemble in self._ensembles.items():
<<<<<<< HEAD
            keyvaluedf = ensemble.from_txt(localpath, convert_numeric,
                                           force_reread)
            keyvaluedf.insert(0, 'ENSEMBLE', ensemble.name)
            enskeyvaluedflist.append(keyvaluedf)
        return pd.concat(enskeyvaluedflist)
=======
            params = ensemble.get_parameters(convert_numeric)
            params.insert(0, 'ENSEMBLE', ensemble.name)
            ensparamsdflist.append(params)
        return pd.concat(ensparamsdflist, sort=False)
>>>>>>> 464518a7

    def get_csv(self, filename):
        """Load CSV data from each realization in each
        ensemble, and aggregate.

        Args:
            filename: string, filename local to realization
        Returns:
           dataframe: Merged CSV from each realization.
               Realizations with missing data are ignored.
               Empty dataframe if no data is found
        """
        dflist = []
        for _, ensemble in self._ensembles.items():
            dframe = ensemble.get_csv(filename)
            dframe['ENSEMBLE'] = ensemble.name
            dflist.append(dframe)
        return pd.concat(dflist, sort=False)

    def get_smry(self, time_index=None, column_keys=None):
        """
        Aggregates summary data from all ensembles.

        Wraps around Ensemble.get_smry(stacked=True) which wraps
        Realization.get_smry(), which wraps ert.ecl.EclSum.pandas_frame()

        Args:
            time_index: list of DateTime if interpolation is wanted
               default is None, which returns the raw Eclipse report times
               If a string is supplied, that string is attempted used
               via get_smry_dates() in order to obtain a time index.
            column_keys: list of column key wildcards
        Returns:
            A DataFame of summary vectors for the ensembleset.
            The column 'ENSEMBLE' will denote each ensemble's name
        """
        if isinstance(time_index, str):
            time_index = self.get_smry_dates(time_index)
        dflist = []
        for name, ensemble in self._ensembles.items():
            dframe = ensemble.get_smry(time_index=time_index,
                                       column_keys=column_keys,
                                       stacked=True)
            dframe['ENSEMBLE'] = name
            dflist.append(dframe)
        return pd.concat(dflist, sort=False)

    def get_smry_dates(self, freq='monthly'):
        """Return list of datetimes from an ensembleset

        Datetimes from each realization in each ensemble can
        be returned raw, or be resampled.

        Args:
           freq: string denoting requested frequency for
               the returned list of datetime. 'report' will
               yield the sorted union of all valid timesteps for
               all realizations. Other valid options are
               'daily', 'monthly' and 'yearly'.
        Returns:
            list of datetime.date.
        """

        rawdates = set()
        for _, ensemble in self._ensembles.items():
            rawdates = rawdates.union(ensemble.get_smry_dates(freq='report'))
        rawdates = list(rawdates)
        rawdates.sort()
        if freq == 'report':
            return rawdates
        else:
            # Later optimization: Wrap eclsum.start_date in the
            # ensemble object.
            start_date = min(rawdates)
            end_date = max(rawdates)
            pd_freq_mnenomics = {'monthly': 'MS',
                                 'yearly': 'YS', 'daily': 'D'}
            if freq not in pd_freq_mnenomics:
                raise ValueError('Requested frequency %s not supported' % freq)
            datetimes = pd.date_range(start_date, end_date,
                                      freq=pd_freq_mnenomics[freq])
            # Convert from Pandas' datetime64 to datetime.date:
            return [x.date() for x in datetimes]<|MERGE_RESOLUTION|>--- conflicted
+++ resolved
@@ -122,18 +122,11 @@
         """
         enskeyvaluedflist = []
         for _, ensemble in self._ensembles.items():
-<<<<<<< HEAD
             keyvaluedf = ensemble.from_txt(localpath, convert_numeric,
                                            force_reread)
             keyvaluedf.insert(0, 'ENSEMBLE', ensemble.name)
             enskeyvaluedflist.append(keyvaluedf)
-        return pd.concat(enskeyvaluedflist)
-=======
-            params = ensemble.get_parameters(convert_numeric)
-            params.insert(0, 'ENSEMBLE', ensemble.name)
-            ensparamsdflist.append(params)
-        return pd.concat(ensparamsdflist, sort=False)
->>>>>>> 464518a7
+        return pd.concat(enskeyvaluedflist, sort=False)
 
     def get_csv(self, filename):
         """Load CSV data from each realization in each
